--- conflicted
+++ resolved
@@ -637,33 +637,10 @@
 													property->setInt(i, d);
 												}
 
-<<<<<<< HEAD
-												// Assigning a particle type id to each particle name
-												QMap<QString, bool>::const_iterator particleName = discoveredParticleNames.constBegin();
-												QMap<QString, int> particleNameToType;
-												int i = 0;
-												while (particleName != discoveredParticleNames.constEnd()) {
-													typeList->addParticleTypeId(i, particleName.key());
-													particleNameToType[particleName.key()] = i;
-													i++;
-													particleName++;
-												}
-
-												// Convert particle names to particle ids and set them accordingly
-												int *particleTypes = property->dataInt();
-												for (size_t i = 0; i < particleCount; i++) {
-													QString name = QString::fromLocal8Bit(&particleNamesData[strLen*i], strLen);
-													name = name.trimmed();
-
-													*particleTypes = particleNameToType.value(name);
-													particleTypes++;
-												}
-=======
 												// Since we created particle types on the go while reading the particles, the assigned particle type IDs
 												// depend on the storage order of particles in the file. We rather want a well-defined particle type ordering, that's
 												// why we sort them here according to their names.
 												typeList->sortParticleTypesByName(property);
->>>>>>> c2225c2b
 											}
 										}
 										else {
