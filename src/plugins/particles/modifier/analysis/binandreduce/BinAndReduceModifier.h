--- conflicted
+++ resolved
@@ -43,11 +43,9 @@
 public:
 
     enum ReductionOperationType { RED_MEAN, RED_SUM, RED_SUM_VOL, RED_MIN, RED_MAX };
-<<<<<<< HEAD
-    enum BinDirectionType { CELL_VECTOR_1, CELL_VECTOR_2, CELL_VECTOR_3 };
-=======
     Q_ENUMS(ReductionOperationType);
->>>>>>> 744b9f24
+    enum BinDirectionType { CELL_VECTOR_1, CELL_VECTOR_2, CELL_VECTOR_3, CELL_VECTORS_1_2, CELL_VECTORS_1_3, CELL_VECTORS_2_3 };
+    Q_ENUMS(BinDirectionType);
 
 	/// Constructor.
 	Q_INVOKABLE BinAndReduceModifier(DataSet* dataset);
@@ -68,16 +66,22 @@
 	void setReductionOperation(ReductionOperationType o) { _reductionOperation = o; }
 
 	/// Returns the bin direction
-	int reductionBinDirection1() const { return _binDirection; }
+	int reductionBinDirection() const { return _binDirection; }
 
 	/// Sets the bin direction
-	void setBinDirection1(int o) { _binDirection = o; }
+	void setBinDirection(int o) { _binDirection = o; }
 
 	/// Returns the number of spatial bins of the computed average value.
-	int numberOfBins() const { return _numberOfBins; }
+	int numberOfBinsX() const { return _numberOfBinsX; }
 
 	/// Sets the number of spatial bins of the computed average value.
-	void setNumberOfBins(int n) { _numberOfBins = n; }
+	void setNumberOfBinsX(int n) { _numberOfBinsX = n; }
+
+	/// Returns the number of spatial bins of the computed average value.
+	int numberOfBinsY() const { return _numberOfBinsY; }
+
+	/// Sets the number of spatial bins of the computed average value.
+	void setNumberOfBinsY(int n) { _numberOfBinsY = n; }
 
 	/// Returns the stored average data.
 	const std::vector<FloatType>& binData() const { return _binData; }
@@ -107,7 +111,8 @@
 
 	Q_PROPERTY(Particles::ParticlePropertyReference sourceProperty READ sourceProperty WRITE setSourceProperty);
 	Q_PROPERTY(Particles::BinAndReduceModifier::ReductionOperationType reductionOperation READ reductionOperation WRITE setReductionOperation);
-	Q_PROPERTY(int numberOfBins READ numberOfBins WRITE setNumberOfBins);
+	Q_PROPERTY(int numberOfBinsX READ numberOfBinsX WRITE setNumberOfBinsX);
+	Q_PROPERTY(int numberOfBinsY READ numberOfBinsY WRITE setNumberOfBinsY);
 
 protected:
 
@@ -126,7 +131,10 @@
 	PropertyField<int> _binDirection;
 
 	/// Controls the number of spatial bins.
-	PropertyField<int> _numberOfBins;
+	PropertyField<int> _numberOfBinsX;
+
+	/// Controls the number of spatial bins.
+	PropertyField<int> _numberOfBinsY;
 
 	/// Stores the start value of the plotting x-axis.
 	FloatType _xAxisRangeStart;
@@ -154,7 +162,8 @@
 
 	DECLARE_PROPERTY_FIELD(_reductionOperation);
 	DECLARE_PROPERTY_FIELD(_binDirection);
-	DECLARE_PROPERTY_FIELD(_numberOfBins);
+	DECLARE_PROPERTY_FIELD(_numberOfBinsX);
+	DECLARE_PROPERTY_FIELD(_numberOfBinsY);
 	DECLARE_PROPERTY_FIELD(_fixYAxisRange);
 	DECLARE_PROPERTY_FIELD(_yAxisRangeStart);
 	DECLARE_PROPERTY_FIELD(_yAxisRangeEnd);
