--- conflicted
+++ resolved
@@ -318,14 +318,11 @@
 			throwException(tr("The number of input particles has changed. The stored results have become invalid."));
 		outputStandardProperty(_deformationGradients.data());
 	}
-<<<<<<< HEAD
-=======
 	if(_alloyTypes && outputAlloyTypes()) {
 		if(outputParticleCount() != _alloyTypes->size())
 			throwException(tr("The number of input particles has changed. The stored results have become invalid."));
 		outputCustomProperty(_alloyTypes.data());
 	}
->>>>>>> e65da696
 
 	// Let the base class output the structure type property to the pipeline.
 	PipelineStatus status = StructureIdentificationModifier::applyComputationResults(time, validityInterval);
